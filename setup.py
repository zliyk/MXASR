#!/usr/bin/env python3

"""FunASR setup script."""

import os

from distutils.version import LooseVersion
from setuptools import find_packages
from setuptools import setup


requirements = {
    "install": [
        "setuptools>=38.5.1",
        # "configargparse>=1.2.1",
        "typeguard==2.13.3",
        "humanfriendly",
        "scipy>=1.4.1",
        # "filelock",
        "librosa==0.8.1",
        "jamo==0.4.1",  # For kss
        "PyYAML>=5.1.2",
        "soundfile>=0.10.2",
        "h5py>=2.10.0",
        "kaldiio>=2.17.0",
        "torch_complex",
        "nltk>=3.4.5",
        # ASR
        "sentencepiece",
        # "ctc-segmentation<1.8,>=1.6.6",
        # TTS
        # "pyworld>=0.2.10",
        "pypinyin<=0.44.0",
        "espnet_tts_frontend",
        # ENH
        # "ci_sdr",
        "pytorch_wpe",
        "editdistance==0.5.2",
        "tensorboard==1.15",
        "g2p",
        # PAI
        "oss2",
        "kaldi-native-fbank",
<<<<<<< HEAD
=======
        # timestamp
        "edit-distance"
>>>>>>> 8f8484bf
    ],
    # train: The modules invoked when training only.
    "train": [
        # "pillow>=6.1.0",
        "editdistance==0.5.2",
        "wandb",
    ],
    # recipe: The modules actually are not invoked in the main module of funasr,
    #         but are invoked for the python scripts in each recipe
    "recipe": [
        "espnet_model_zoo",
        # "gdown",
        # "resampy",
        # "pysptk>=0.1.17",
        # "morfessor",  # for zeroth-korean
        # "youtube_dl",  # for laborotv
        # "nnmnkwii",
        # "museval>=0.2.1",
        # "pystoi>=0.2.2",
        # "mir-eval>=0.6",
        # "fastdtw",
        # "nara_wpe>=0.0.5",
        # "sacrebleu>=1.5.1",
    ],
    # all: The modules should be optionally installled due to some reason.
    #      Please consider moving them to "install" occasionally
    # NOTE(kamo): The modules in "train" and "recipe" are appended into "all"
    "all": [
        # NOTE(kamo): Append modules requiring specific pytorch version or torch>1.3.0
        "torch_optimizer",
        "fairscale",
        "transformers",
        # "gtn==0.0.0",
    ],
    "setup": [
        "numpy<=1.21.3",
        "pytest-runner",
    ],
    "test": [
        "pytest>=3.3.0",
        "pytest-timeouts>=1.2.1",
        "pytest-pythonpath>=0.7.3",
        "pytest-cov>=2.7.1",
        "hacking>=2.0.0",
        "mock>=2.0.0",
        "pycodestyle",
        "jsondiff<2.0.0,>=1.2.0",
        "flake8>=3.7.8",
        "flake8-docstrings>=1.3.1",
        "black",
    ],
    "doc": [
        "Jinja2<3.1",
        "Sphinx==2.1.2",
        "sphinx-rtd-theme>=0.2.4",
        "sphinx-argparse>=0.2.5",
        "commonmark==0.8.1",
        "recommonmark>=0.4.0",
        "nbsphinx>=0.4.2",
        "sphinx-markdown-tables>=0.0.12",
    ],
}
requirements["all"].extend(requirements["train"] + requirements["recipe"])
requirements["test"].extend(requirements["train"])

install_requires = requirements["install"]
setup_requires = requirements["setup"]
tests_require = requirements["test"]
extras_require = {
    k: v for k, v in requirements.items() if k not in ["install", "setup"]
}

dirname = os.path.dirname(__file__)
version_file = os.path.join(dirname, "funasr", "version.txt")
with open(version_file, "r") as f:
    version = f.read().strip()
setup(
    name="funasr",
    version=version,
    url="https://github.com/alibaba-damo-academy/FunASR.git",
    author="Speech Lab, Alibaba Group, China",
    author_email="funasr@list.alibaba-inc.com",
    description="FunASR: A Fundamental End-to-End Speech Recognition Toolkit",
    long_description=open(os.path.join(dirname, "README.md"), encoding="utf-8").read(),
    long_description_content_type="text/markdown",
    license="The MIT License",
    packages=find_packages(include=["funasr*"]),
    package_data={"funasr": ["version.txt"]},
    install_requires=install_requires,
    setup_requires=setup_requires,
    tests_require=tests_require,
    extras_require=extras_require,
    python_requires=">=3.7.0",
    classifiers=[
        "Programming Language :: Python",
        "Programming Language :: Python :: 3",
        "Programming Language :: Python :: 3.7",
        "Programming Language :: Python :: 3.8",
        "Programming Language :: Python :: 3.9",
        "Development Status :: 5 - Production/Stable",
        "Intended Audience :: Science/Research",
        "Operating System :: POSIX :: Linux",
        "License :: OSI Approved :: Apache Software License",
        "Topic :: Software Development :: Libraries :: Python Modules",
    ],
)<|MERGE_RESOLUTION|>--- conflicted
+++ resolved
@@ -41,11 +41,8 @@
         # PAI
         "oss2",
         "kaldi-native-fbank",
-<<<<<<< HEAD
-=======
         # timestamp
         "edit-distance"
->>>>>>> 8f8484bf
     ],
     # train: The modules invoked when training only.
     "train": [
